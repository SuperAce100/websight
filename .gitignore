--- conflicted
+++ resolved
@@ -9,12 +9,8 @@
 
 # Virtual environments
 .venv
-<<<<<<< HEAD
 *.env
 
 screenshots/
 
-data/
-=======
-*.env
->>>>>>> 51ab1d2d
+data/